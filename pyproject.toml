[project]
<<<<<<< HEAD
name = "pyagentic-core"
version = "0.0.0"
description = "Build LLM Agents in a Pythonic way"
=======
name = "pyagentic"
version = "0.1.0"
description = "Add your description here"
>>>>>>> 8476c06a
readme = "README.md"
requires-python = ">=3.13"
authors = [ { name="Ryan Mikulec", email="rmikulec.dev@gmail.com" } ]
license = { text = "MIT" }
classifiers = [
  "Programming Language :: Python :: 3",
  "License :: OSI Approved :: MIT License",
  "Operating System :: OS Independent",
]

dependencies = [
    "colorlog>=6.9.0",
    "ipykernel>=6.29.5",
    "openai>=1.93.2",
    "typeguard>=4.4.4",
]

[dependency-groups]
dev = [
    "black>=25.1.0",
    "deepdiff>=8.5.0",
    "flake8>=7.3.0",
    "pytest>=8.4.1",
<<<<<<< HEAD
    "python-semantic-release>=10.3.1",
]

[tool.semantic_release]
tag_format = "{version}"
patch_without_tag = true
version_source = "commit"           # derive versions from git tags
upload_to_pypi = true            # turn on automatic PyPI upload
version_toml = ["pyproject.toml:project.version"]
commit_parser = "conventional"
build_command = """
    uv lock --upgrade-package "$PACKAGE_NAME"
    git add uv.lock
    uv build
"""

[tool.semantic_release.commit_parser_options]
minor_tags = ["feat"]
patch_tags = ["bug", "fix"]
parse_squash_commits = true
ignore_merge_commits = true

[tool.semantic_release.branches.feat_bug_fix]
match            = "^(feat|bug|fix)/.*"
prerelease       = true
prerelease_token = "a"

[tool.semantic_release.branches.main]
match      = "^(main|master)$"
prerelease = false

[tool.setuptools.packages.find]
where = ["."]
include = ["pyagentic*"]
=======
]
demo = [
    "python-chess>=1.999",
]
>>>>>>> 8476c06a
<|MERGE_RESOLUTION|>--- conflicted
+++ resolved
@@ -1,13 +1,7 @@
 [project]
-<<<<<<< HEAD
 name = "pyagentic-core"
 version = "0.0.0"
 description = "Build LLM Agents in a Pythonic way"
-=======
-name = "pyagentic"
-version = "0.1.0"
-description = "Add your description here"
->>>>>>> 8476c06a
 readme = "README.md"
 requires-python = ">=3.13"
 authors = [ { name="Ryan Mikulec", email="rmikulec.dev@gmail.com" } ]
@@ -31,9 +25,13 @@
     "deepdiff>=8.5.0",
     "flake8>=7.3.0",
     "pytest>=8.4.1",
-<<<<<<< HEAD
     "python-semantic-release>=10.3.1",
 ]
+
+demo = [
+    "python-chess>=1.999",
+]
+
 
 [tool.semantic_release]
 tag_format = "{version}"
@@ -65,10 +63,4 @@
 
 [tool.setuptools.packages.find]
 where = ["."]
-include = ["pyagentic*"]
-=======
-]
-demo = [
-    "python-chess>=1.999",
-]
->>>>>>> 8476c06a
+include = ["pyagentic*"]