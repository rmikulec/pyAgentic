[project]
name = "pyagentic-core"
<<<<<<< HEAD
version = "2.2.1-a.2"
=======
version = "2.2.1"
>>>>>>> 2a688991
description = "Build LLM Agents in a Pythonic way"
readme = "README.md"
requires-python = ">=3.13"
authors = [ { name="Ryan Mikulec", email="rmikulec.dev@gmail.com" } ]
license = { text = "MIT" }
classifiers = [
  "Programming Language :: Python :: 3",
  "License :: OSI Approved :: MIT License",
  "Operating System :: OS Independent",
]

dependencies = [
    "colorlog>=6.9.0",
    "dotenv>=0.9.9",
    "ipykernel>=6.29.5",
    "taskipy>=1.14.1",
    "openai>=1.99.3",
    "pydantic>=2.11.7",
    "typeguard>=4.4.4",
    "c3linearize>=0.1.0",
    "anthropic>=0.62.0",
    "google-generativeai>=0.8.0",
    "transitions>=0.9.3",
]

[dependency-groups]
dev = [
    "black>=25.1.0",
    "coverage>=7.10.2",
    "deepdiff>=8.5.0",
    "flake8>=7.3.0",
    "pytest-asyncio>=1.1.0",
    "pytest>=8.4.1",
    "python-semantic-release>=10.3.1",
]
demo = [
    "arxiv>=2.2.0",
    "pypdf2>=3.0.1",
    "python-chess>=1.999",
]
docs = [
    "mkdocs>=1.6.1",
    "mkdocs-material>=9.6.16",
    "mkdocstrings[python]>=0.30.0",
    "pygments>=2.19.2",
    "pymdown-extensions>=10.16.1",
]
eval = [
    "deepeval>=3.3.6",
]
ollama = [
    "ollama>=0.5.3",
]


[tool.semantic_release]
tag_format = "{version}"
version_source = "tag"
patch_without_tag = true
upload_to_pypi = true
version_toml = ["pyproject.toml:project.version"]
commit_parser = "conventional"

build_command = """
    python -m pip install --upgrade pip
    pip install uv
    uv sync --group dev

    uv lock --upgrade-package "$PACKAGE_NAME"
    git add uv.lock
    uv build
"""

[tool.semantic_release.commit_parser_options]
parse_squash_commits = true
ignore_merge_commits = true

# main release line
[tool.semantic_release.branches.main]
match = "^main$"
prerelease = false

# dev is its own stable release line
# (must manually bump dev to next major once)
[tool.semantic_release.branches.dev]
match = "^dev$"
prerelease = true
prerelease_token = "b"

# prerelease branches off BOTH main & dev
[tool.semantic_release.branches.feature_fix]
match = "^(feat|bug|fix)/.*"
prerelease = true
prerelease_token = "a"


[tool.setuptools.packages.find]
where = ["."]
include = ["pyagentic*"]


[tool.taskipy.tasks]
compile-diagrams = "for file in docs/diagrams/source/*.d2; do d2 --layout elk \"$file\" \"docs/diagrams/$(basename \"$file\" .d2).svg\"; done"
build-docs  = "task compile-diagrams && mkdocs build --clean"
serve-docs  = "task compile-diagrams && mkdocs serve"
deploy-docs = "task compile-diagrams && mkdocs gh-deploy --force"<|MERGE_RESOLUTION|>--- conflicted
+++ resolved
@@ -1,10 +1,6 @@
 [project]
 name = "pyagentic-core"
-<<<<<<< HEAD
-version = "2.2.1-a.2"
-=======
 version = "2.2.1"
->>>>>>> 2a688991
 description = "Build LLM Agents in a Pythonic way"
 readme = "README.md"
 requires-python = ">=3.13"
