--- conflicted
+++ resolved
@@ -2,7 +2,6 @@
 
 <!-- version list -->
 
-<<<<<<< HEAD
 ## v2.2.1-a.1 (2025-11-23)
 
 ### Bug Fixes
@@ -12,14 +11,12 @@
 
 
 ## v2.2.0 (2025-11-23)
-=======
 ## v2.2.0-a.2 (2025-11-23)
 
 ### Bug Fixes
 
 - Update agent to run parallel tool calls actually in parallel
   ([`693b321`](https://github.com/rmikulec/pyAgentic/commit/693b321383af0945d16a1961d0da5ebfc23b0b7a))
->>>>>>> d564af7d
 
 
 ## v2.2.0-a.1 (2025-11-23)
