--- conflicted
+++ resolved
@@ -2,7 +2,6 @@
 
 <!-- version list -->
 
-<<<<<<< HEAD
 ## v1.1.0-a.2 (2025-08-07)
 
 
@@ -12,7 +11,6 @@
 
 - Adding a getting started page to the docs
   ([`577b794`](https://github.com/rmikulec/pyAgentic/commit/577b794b6e8eff526de235d2adfc7a0b67b9fb10))
-=======
 ## v1.1.0 (2025-08-07)
 
 
@@ -22,7 +20,6 @@
 
 - Ensuring openai package is up-to-date
   ([`a9653ea`](https://github.com/rmikulec/pyAgentic/commit/a9653eabd5b4fab573855c61add1336e5c11f268))
->>>>>>> 5766fd2f
 
 
 ## v1.0.0 (2025-08-07)
