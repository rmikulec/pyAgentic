--- conflicted
+++ resolved
@@ -2,14 +2,7 @@
 
 <!-- version list -->
 
-<<<<<<< HEAD
-## v1.3.1-a.1 (2025-08-11)
 
-### Bug Fixes
-
-- Updating docs to be more clear and concise
-  ([`88c7eca`](https://github.com/rmikulec/pyAgentic/commit/88c7eca85bc79c074c0bed539981c66b2255bea9))
-=======
 ## v1.4.0 (2025-08-12)
 
 
@@ -20,8 +13,14 @@
 - Updated agent to be able to call responses api multipel times in one run call, allowing it to
   string together tools
   ([`f544ac2`](https://github.com/rmikulec/pyAgentic/commit/f544ac28a41ff3119bcd3796acf7e6b5299945b1))
->>>>>>> 154676a5
 
+
+## v1.3.1-a.1 (2025-08-11)
+
+### Bug Fixes
+
+- Updating docs to be more clear and concise
+  ([`88c7eca`](https://github.com/rmikulec/pyAgentic/commit/88c7eca85bc79c074c0bed539981c66b2255bea9))
 
 ## v1.3.0 (2025-08-11)
 
