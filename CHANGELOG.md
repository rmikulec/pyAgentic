# CHANGELOG

<!-- version list -->

<<<<<<< HEAD
## v2.0.1 (2025-11-22)
=======
## v2.0.1-a.2 (2025-11-22)

### Bug Fixes

- Added an install D2 step to docs workflow
  ([`11064f4`](https://github.com/rmikulec/pyAgentic/commit/11064f4f7104d5297d871cf7af685df8fd35922c))
>>>>>>> a64fdab9


## v2.0.1-a.1 (2025-11-22)

### Bug Fixes

- Quick change to force version bump
  ([`c6f92a8`](https://github.com/rmikulec/pyAgentic/commit/c6f92a89c580ca58b926ea67b4d792a5106588e0))


## v2.0.0-b.1 (2025-11-22)

### Refactoring

- Major State Update
  ([`7078e07`](https://github.com/rmikulec/pyAgentic/commit/7078e07d8aa9220f36807f1f17bc29c274e793f3))


## v1.8.0 (2025-11-22)


## v1.8.0-b.1 (2025-11-22)


## v3.0.0 (2025-11-22)


## v2.0.0 (2025-11-22)


## v1.8.0-a.3 (2025-11-22)


## v1.8.0-a.2 (2025-11-22)

### Features

- Agent links are now working with spec
  ([`3f288cb`](https://github.com/rmikulec/pyAgentic/commit/3f288cb0bb9790835403e36afade9e3befbc3f80))


## v1.8.0-a.1 (2025-11-05)

### Bug Fixes

- Changed tool def failed to invalid tool def exception
  ([`a909a64`](https://github.com/rmikulec/pyAgentic/commit/a909a64d3b1a2f623bdf70f653e72b9a04b78d34))

- Made error handling in tool calling better
  ([`75e6d4f`](https://github.com/rmikulec/pyAgentic/commit/75e6d4f3f4e8f258fc3dc59b8feb4b8265c03642))

- Moved agent base code to subfolder for readability
  ([`bf56103`](https://github.com/rmikulec/pyAgentic/commit/bf5610310d1462140c5eb5e9952342cc25fcc97e))

- Moved policy to new submadule
  ([`9cb04f6`](https://github.com/rmikulec/pyAgentic/commit/9cb04f630af5f9e26f18bba5d2368136ecbaf16d))

- Removed depreactated Param class, Tools now can use pydantic BaseModels
  ([`2c6a7b2`](https://github.com/rmikulec/pyAgentic/commit/2c6a7b21885b658affa70e3de473540da58afa46))

### Features

- Massive docstring update
  ([`f2a550f`](https://github.com/rmikulec/pyAgentic/commit/f2a550fb8d5ecaffb746d2e15a0788b71fca8fc9))

- Updated tool to use pydantic BaseModel rather than custom Param
  ([`3846751`](https://github.com/rmikulec/pyAgentic/commit/384675132f8a3a29121edc3ed1e641af3cce6a4b))


## v1.7.0 (2025-09-18)


## v1.7.0-a.5 (2025-09-18)

### Bug Fixes

- Moved agent tracing tests to better spot
  ([`a227a01`](https://github.com/rmikulec/pyAgentic/commit/a227a015a046e62d2da5c44cc09c058654e22451))

### Features

- Added tests for tracing
  ([`0f007f5`](https://github.com/rmikulec/pyAgentic/commit/0f007f5c5357997787fb628191c3e819e317942a))


## v1.7.0-a.4 (2025-09-18)

### Bug Fixes

- Link llm response usage to tracer
  ([`4358595`](https://github.com/rmikulec/pyAgentic/commit/435859551cfe9dafd27b1feb1a4c5c79538e208b))

- Updated agent run test to incorporate usage
  ([`b8ead5b`](https://github.com/rmikulec/pyAgentic/commit/b8ead5ba135cb849b9e84ef469269922ef4b1f75))


## v1.7.0-a.3 (2025-09-18)


## v1.7.0-a.2 (2025-09-18)


## v1.7.0-a.1 (2025-09-18)

### Bug Fixes

- Added recent_message helper to context
  ([`ed79b4e`](https://github.com/rmikulec/pyAgentic/commit/ed79b4e8db0fe8f273568ff03706f6fae2572a86))

- Added tracer to post init and cleaned up code a bit
  ([`7ae8c68`](https://github.com/rmikulec/pyAgentic/commit/7ae8c68550711468d41d79c938f89cbc75386b52))

### Features

- Added new models for tracing
  ([`231cd87`](https://github.com/rmikulec/pyAgentic/commit/231cd8733d0c3147dab0efc0ffaa3bbc62afe740))


## v1.6.2-a.1 (2025-09-18)

### Bug Fixes

- Moved base tracer to tracing submodule
  ([`33a2a8e`](https://github.com/rmikulec/pyAgentic/commit/33a2a8e79fdbd02aa902e205026d20a3c22e844b))


## v1.6.1 (2025-09-18)


## v1.6.1-a.1 (2025-09-18)

### Bug Fixes

- Added anthropic package
  ([`0e65315`](https://github.com/rmikulec/pyAgentic/commit/0e653154ea58a5fed482db5b053abe3ee19b732d))


## v1.6.0 (2025-09-18)


## v1.6.0-a.1 (2025-09-18)

### Bug Fixes

- Accidently overwrote the pyproject toml
  ([`a12ba71`](https://github.com/rmikulec/pyAgentic/commit/a12ba710c8a61ac7db335a7236402a3998c0749e))

- Manually bumping version
  ([`4f82045`](https://github.com/rmikulec/pyAgentic/commit/4f82045311768ad1aa13834496c3795ce3753bed))

- Updated readme for new providers
  ([`ec1d840`](https://github.com/rmikulec/pyAgentic/commit/ec1d84053236f90df3b66f877ec7420d3692b165))

### Features

- Added suppport for more providers, such as anthropic
  ([`851a2b9`](https://github.com/rmikulec/pyAgentic/commit/851a2b9923b963a45e2b05670233d03bbf341e35))


## v1.4.1 (2025-08-12)


## v1.4.1-a.1 (2025-08-12)


## v1.4.0 (2025-08-12)


## v1.4.0-a.1 (2025-08-12)

### Features

- Updated agent to be able to call responses api multipel times in one run call, allowing it to
  string together tools
  ([`f544ac2`](https://github.com/rmikulec/pyAgentic/commit/f544ac28a41ff3119bcd3796acf7e6b5299945b1))


## v1.3.1-a.1 (2025-08-11)

### Bug Fixes

- Updating docs to be more clear and concise
  ([`88c7eca`](https://github.com/rmikulec/pyAgentic/commit/88c7eca85bc79c074c0bed539981c66b2255bea9))

## v1.3.0 (2025-08-11)


## v1.3.0-a.4 (2025-08-11)

### Bug Fixes

- Made metaclass thread safe as well as made class attribute immutable
  ([`4ff5e1a`](https://github.com/rmikulec/pyAgentic/commit/4ff5e1aa709fbeadc313ec83b403593b91e7dd6d))


## v1.3.0-a.3 (2025-08-08)

### Bug Fixes

- Reworked inheritance to follow MRO order
  ([`283b3aa`](https://github.com/rmikulec/pyAgentic/commit/283b3aaf649be9002da1e7d869117c5e096ef3a3))

### Features

- Added agent extension to allow users to declare mixins
  ([`d79e268`](https://github.com/rmikulec/pyAgentic/commit/d79e2689b973c62851243fd10d38077639d3ca4a))

- Added agent inheritance
  ([`a5cad6e`](https://github.com/rmikulec/pyAgentic/commit/a5cad6e61000d379046d2106041f58b0f53671a5))


## v1.3.0-a.2 (2025-08-08)


## v1.3.0-a.1 (2025-08-08)

### Features

- Implemented a rough outline on how agents are linked
  ([`da95d8c`](https://github.com/rmikulec/pyAgentic/commit/da95d8c6ef1439a5c023665ce0d0c0b5d3592527))


## v1.2.1 (2025-08-08)

### Bug Fixes

- Added support for nested params in tool arg compile
  ([`a455b3f`](https://github.com/rmikulec/pyAgentic/commit/a455b3f57156653d4fff5f3dcd2ed336839ae64d))

- Removed unneeded code in context
  ([`f0c1ea8`](https://github.com/rmikulec/pyAgentic/commit/f0c1ea8ff5d1cda4bdd066dd29cc84efaaad6316))


## v1.2.0 (2025-08-07)


## v1.2.0-a.1 (2025-08-07)


## v1.1.0-a.2 (2025-08-07)


## v1.1.0-a.1 (2025-08-07)

### Features

- Adding a getting started page to the docs
  ([`577b794`](https://github.com/rmikulec/pyAgentic/commit/577b794b6e8eff526de235d2adfc7a0b67b9fb10))
## v1.1.0 (2025-08-07)


## v1.0.1-a.1 (2025-08-07)

### Bug Fixes

- Ensuring openai package is up-to-date
  ([`a9653ea`](https://github.com/rmikulec/pyAgentic/commit/a9653eabd5b4fab573855c61add1336e5c11f268))


## v1.0.0 (2025-08-07)


## v1.0.0-a.5 (2025-08-07)


## v1.0.0-a.4 (2025-08-07)


## v1.0.0-a.3 (2025-08-07)


## v1.0.0-a.2 (2025-08-07)

### Bug Fixes

- Testing out auto-release
  ([`0df5016`](https://github.com/rmikulec/pyAgentic/commit/0df5016c347d768a5c2c60e100eecc6f6d8bad57))


## v1.0.0-a.1 (2025-08-07)

### Bug Fixes

- Test
  ([`8704265`](https://github.com/rmikulec/pyAgentic/commit/8704265f525a5c6df856b4d7966a421c0532a400))


## v0.0.0 (2025-08-06)

- Initial Release<|MERGE_RESOLUTION|>--- conflicted
+++ resolved
@@ -2,16 +2,12 @@
 
 <!-- version list -->
 
-<<<<<<< HEAD
-## v2.0.1 (2025-11-22)
-=======
 ## v2.0.1-a.2 (2025-11-22)
 
 ### Bug Fixes
 
 - Added an install D2 step to docs workflow
   ([`11064f4`](https://github.com/rmikulec/pyAgentic/commit/11064f4f7104d5297d871cf7af685df8fd35922c))
->>>>>>> a64fdab9
 
 
 ## v2.0.1-a.1 (2025-11-22)
