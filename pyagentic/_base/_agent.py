import inspect
import json
from functools import wraps
from typing import Callable, Any, TypeVar, ClassVar, Type, Self, dataclass_transform, Optional

from pydantic import BaseModel

from pyagentic.logging import get_logger
from pyagentic._base._params import ParamInfo
from pyagentic._base._tool import _ToolDefinition, tool
from pyagentic._base._context import ContextItem
from pyagentic._base._metaclasses import AgentMeta
<<<<<<< HEAD
from pyagentic._base._tracing import AgentTracer
=======
from pyagentic._base._exceptions import InvalidLLMSetup
>>>>>>> fb355cbf

from pyagentic.tracing.dict import DictionaryTracer
from pyagentic.models.response import ToolResponse, AgentResponse
from pyagentic.models.llm import Message, ToolCall, LLMResponse
from pyagentic.updates import AiUpdate, Status, EmitUpdate, ToolUpdate
from pyagentic.llm._provider import LLMProvider
from pyagentic.llm import LLMProviders

logger = get_logger(__name__)


async def _safe_run(fn, *args, **kwargs):
    """
    Helper function to always run a function, async or not
    """
    if inspect.iscoroutinefunction(fn):
        result = await fn(*args, **kwargs)
    else:
        result = fn(*args, **kwargs)
    return result


@dataclass_transform(field_specifiers=(ContextItem,))
class AgentExtension:
    """Inherit this in any mixin that contributes fields to the Agent __init__."""

    __annotations__: dict[str, Any] = {}

    def __init_subclass__(cls, **kwargs):
        super().__init_subclass__(**kwargs)

        # Merge annotations from all AgentExtension bases (oldest first),
        # then let the subclass' own annotations win on key conflicts.
        merged: dict[str, Any] = {}
        for base in reversed(cls.__mro__[1:]):  # skip cls, walk up towards object
            if issubclass(base, AgentExtension):
                ann = getattr(base, "__annotations__", None)
                if ann:
                    merged.update(ann)

        merged.update(getattr(cls, "__annotations__", {}))
        # Assign a fresh dict so we don't mutate a base class' annotations
        cls.__annotations__ = dict(merged)


class Agent(metaclass=AgentMeta):
    __abstract_base__ = ClassVar[True]
    """
    Base agent class to be extended in order to define a new Agent

    Agent defintion requires the use of special function decorators in order to define the
        behavior of the agent.

        - @tool: Declares a method as a tool, allowing the agent to use it

    Agents also have default arguements that can be declared on initiation

    Args:
        - model (str): Model used for inference. Please provide in the following format:
            `<provider>::<model>`. For example, to use GPT-5, set the model to `openai::gpt-5`
            When using model, the `api_key` must also be supplied. If model or api key not given,
            then the user must specify a `provider`
        - api_key (str): The matching api key to the model string provided.
        - provider (LLMProvider): A provider instance allowing the user to configure provider's
            client deeper. Providers must have a `model` and `api_key`, then any subsequent args
            will be sent to the provider's base client. This will override `model` and `api_key`.
        - emitter (Callable): A function that will be called to recieve intermittant information
            about the agent's process. A common use case is that of a websocket, to be able
            to recieve information about the process as it is happening
        - max_call_depth (int): How many loops of tool calling the agent does on one run.
            Defaults to 1.

    Examples:

        With a model string

        ```
        agent = MyAgent(
            model="openai::gpt-4o,
            api_key=MY_API_KEY
        )
        ```

        With a provider

        ```
        from pyagentic.llm import OpenAIProvider

        agent = MyAgent(
            provider=OpenAIProvier(
                model="gpt-4o",
                api_key=MY_API_KEY,
                base_url="http://localhost:8000",
                max_retries=5
            )
        )
        ```
    """
    # Immutable Class Attributes
    __tool_defs__: ClassVar[dict[str, _ToolDefinition]]
    __context_attrs__: ClassVar[dict[str, tuple[TypeVar, ContextItem]]]
    __linked_agents__: ClassVar[dict[str, Type[Self]]]

    # User-set Class Attributes
    __system_message__: ClassVar[str]
    __description__: ClassVar[str]
    __input_template__: ClassVar[str] = None
    __response_format__: ClassVar[Type[BaseModel]] = None

    # Accesible Class Attributes
    __response_model__: ClassVar[Type[AgentResponse]] = None
    __tool_response_models__: ClassVar[dict[str, Type[ToolResponse]]]
    __call_params__: ClassVar[dict[str, tuple[TypeVar, ParamInfo]]]

    # Base Attributes
    model: str = None
    api_key: str = None
    provider: LLMProvider = None
    emitter: Callable[[Any], str] = None
    tracer: AgentTracer = DictionaryTracer()
    max_call_depth: int = 1

    def __post_init__(self):
        if (not self.model and not self.api_key) and (not self.provider):
            raise InvalidLLMSetup(reason="no-provider")

        if self.provider:
            return

        try:
            values = self.model.split("::")
            assert len(values) == 2
        except AssertionError:
            raise InvalidLLMSetup(model=self.model, reason="invalid-format")

        provider, model_name = values

        try:
            assert provider.upper() in LLMProviders.__members__

            self.provider = LLMProviders[provider.upper()].value(
                model=model_name,
                api_key=self.api_key,
            )
        except AssertionError:
            valid_providers = [
                key.lower() for key in LLMProviders.__members__.keys() if key != "_MOCK"
            ]
            raise InvalidLLMSetup(
                model=self.model, reason="provider-not-found", valid_providers=valid_providers
            )

        if self.__response_format__ and not self.provider.__supports_structured_outputs__:
            raise Exception("Response format is not supported with this provider")

        if self.__tool_defs__ and not self.provider.__supports_tool_calls__:
            raise Exception("Tools are not supported with this provider")

    async def _process_llm_inference(
        self,
        *,
        tool_defs: Optional[list[_ToolDefinition]] = None,
        **kwargs,
    ) -> LLMResponse:
        """
        Processes LLM inferences by adding appropriate messages to the context, generating a
            response using the provider and handling errors.
        """
        try:
            response = await self.provider.generate(
                context=self.context,
                tool_defs=tool_defs,
                response_format=self.__response_format__,
                **kwargs,
            )
            return response
        except Exception as e:
            # Error handling mirrors your original
            logger.exception(e)
            if self.emitter:
                await _safe_run(self.emitter, EmitUpdate(status=Status.ERROR))
            self.context._messages.append(
                Message(role="assistant", content="Failed to generate a response")
            )
            return LLMResponse(text=f"The LLM failed to generate a response: {e}", tool_calls=[])

    async def _process_agent_call(self, tool_call: ToolCall) -> AgentResponse:
        """
        Processes linked agents by adding appropriate messages to the context, calling the agent,
            handling errors, and creating an agent response.
        """
        logger.info(f"Calling {tool_call.name} with kwargs: {tool_call.arguments}")
        self.context._messages.append(self.provider.to_tool_call_message(tool_call))
        agent = getattr(self, tool_call.name)
        try:
            kwargs = json.loads(tool_call.arguments)
            response = await agent(**kwargs)
            result = f"Agent {tool_call.name}: {response.final_output}"
        except Exception as e:
            result = f"Agent `{tool_call.name}` failed: {e}. Please kindly state to the user that is failed, provide context, and ask if they want to try again."  # noqa E501
            response = AgentResponse(final_output=result, provider_info=agent.provider._info)
        self.context._messages.append(
            self.provider.to_tool_call_result_message(result=result, id_=tool_call.id)
        )
        return response

    async def _process_tool_call(self, tool_call: ToolCall, call_depth: int) -> ToolResponse:
        """
        Processes a tool call by adding appropriate messages to the context, calling the tool,
            handling errors, and creating the tool response
        """
        self.context._messages.append(self.provider.to_tool_call_message(tool_call))
        logger.info(f"Calling {tool_call.name} with kwargs: {tool_call.arguments}")
        # Lookup the bound method
        
        try:
            tool_def = self.__tool_defs__[tool_call.name]
            handler = getattr(self, tool_call.name)
        except KeyError:
            return f"Tool {tool_call.name} not found"
        kwargs = json.loads(tool_call.arguments)

        # Run the tool, emitting updates
        try:
            if self.emitter:
                await _safe_run(
                    self.emitter,
                    ToolUpdate(
                        status=Status.PROCESSING, tool_call=tool_call.name, tool_args=kwargs
                    ),
                )

            compiled_args = tool_def.compile_args(**kwargs)
            result = await _safe_run(handler, **compiled_args)
        except Exception as e:
            logger.exception(e)
            result = f"Tool `{tool_call.name}` failed: {e}. Please kindly state to the user that is failed, provide context, and ask if they want to try again."  # noqa E501
            if self.emitter:
                await _safe_run(
                    self.emitter,
                    ToolUpdate(status=Status.ERROR, tool_call=tool_call.name, tool_args=kwargs),
                )

        # Record output for LLM
        self.context._messages.append(
            self.provider.to_tool_call_result_message(result=result, id_=tool_call.id)
        )
        ToolResponseModel = self.__tool_response_models__[tool_call.name]
        return ToolResponseModel(
            raw_kwargs=tool_call.arguments, call_depth=call_depth, output=result, **compiled_args
        )

    async def _get_tool_defs(self) -> list[_ToolDefinition]:
        """
        Creates a list of tool definitions from any methods decorated with "@tool" and any agents
            linked to the parent agent
        """
        tool_defs = []
        # iterate through registered tools
        for tool_def in self.__tool_defs__.values():
            # Check if any of the tool params use a ContextRef
            # convert to openai schema
            tool_defs.append(tool_def)
        for name, agent in self.__linked_agents__.items():
            tool_def = agent.get_tool_definition(name)
            tool_defs.append(tool_def)
        return tool_defs

    async def run(self, input_: str) -> str:
        """
        Run the agent with any given input

        Parameters:
            input_(str): The user input for the agent to process

        Returns:
            str: The output of the agent
        """
        # Prime context with the user message
        self.context.add_user_message(input_)

        # Build tools once (if yours can change each turn, move inside the loop)
        tool_defs = await self._get_tool_defs()

        # Tracking
        tool_responses: list = []
        agent_responses: list = []
        processed_call_ids: set[str] = set()

        # Optional status emit
        if self.emitter:
            await _safe_run(self.emitter, EmitUpdate(status=Status.GENERATING))

        depth = 0
        final_ai_output: str | None = None

        while depth < self.max_call_depth:
            # Ask the LLM what to do next (may return tool calls or final text)
<<<<<<< HEAD
            async with self.tracer.inference(name="openai") as inference_span:
                try:
                    if self.__response_format__:
                        response = await self.client.responses.parse(
                            model=self.model,
                            input=self.context.messages,
                            tools=tool_defs,
                            max_tool_calls=5,
                            parallel_tool_calls=True,
                            tool_choice="auto",
                            text_format=self.__response_format__,
                        )
                    else:
                        response = await self.client.responses.create(
                            model=self.model,
                            input=self.context.messages,
                            tools=tool_defs,
                            max_tool_calls=5,
                            parallel_tool_calls=True,
                            tool_choice="auto",
                        )
                except Exception as e:
                    # Error handling mirrors your original
                    logger.exception(e)
                    if self.emitter:
                        await _safe_run(self.emitter, EmitUpdate(status=Status.ERROR))
                    self.tracer.record_exception(inference_span, e)
                    self.context._messages.append(
                        {"role": "assistant", "content": "Failed to generate a response"}
                    )
                    return f"OpenAI failed to generate a response: {e}"

                # Persist any reasoning traces (optional)
                reasoning = [rx.to_dict() for rx in response.output if rx.type == "reasoning"]
                if reasoning:
                    self.context._messages.extend(reasoning)

                # Collect function/tool calls from this turn
                tool_calls = [rx for rx in response.output if rx.type == "function_call"]

                # If the model produced a final text (no calls), we can stop
                if not tool_calls:
                    if self.__response_format__:
                        final_ai_message = response.output_parsed
                        self.context._messages.append(
                            {
                                "role": "assistant",
                                "content": final_ai_message.model_dump_json(indent=2),
                            }
                        )
                    else:
                        final_ai_message = response.output_text
                        self.context._messages.append(
                            {"role": "assistant", "content": final_ai_message}
                        )
                    break
                # Execute tool/agent calls and append their results to context
                for tool_call in tool_calls:
                    # Avoid double-processing if model re-sends the same id
                    call_id = getattr(tool_call, "id", None)
                    if call_id and call_id in processed_call_ids:
                        continue
                    if call_id:
                        processed_call_ids.add(call_id)

                    if tool_call.type != "function_call":
                        continue

                    # Route to tools vs linked agents
                    if tool_call.name in self.__tool_defs__:
                        async with self.tracer.tool(name=tool_call.name, parent=inference_span) as tool_span:
                            result = await self._process_tool_call(tool_call, call_depth=depth)
                            tool_responses.append(result)
                            self.tracer.set_attributes(
                                tool_span,
                                result.model_dump()
                            )

                    elif tool_call.name in self.__linked_agents__:
                        async with self.tracer.agent(name=tool_call.name, parent=inference_span) as agent_span:
                            result = await self._process_agent_call(tool_call)
                            agent_responses.append(result)
                            self.tracer.set_attributes(
                                agent_span,
                                result.model_dump()
                            )

                # After executing tools, advance depth and loop to let the LLM react
                depth += 1
=======
            response = await self._process_llm_inference(tool_defs=tool_defs)

            # If the model produced a final text (no calls), we can stop
            if not response.tool_calls:
                final_ai_output = response.parsed if response.parsed else response.text
                self.context._messages.append(Message(role="assistant", content=response.text))
                break

            # Execute tool/agent calls and append their results to context
            for tool_call in response.tool_calls:
                # Avoid double-processing if model re-sends the same id
                if tool_call.id and tool_call.id in processed_call_ids:
                    continue

                processed_call_ids.add(tool_call.id)

                # Route to tools vs linked agents
                if tool_call.name in self.__tool_defs__:
                    result = await self._process_tool_call(tool_call, call_depth=depth)
                    tool_responses.append(result)

                elif tool_call.name in self.__linked_agents__:
                    result = await self._process_agent_call(tool_call)
                    agent_responses.append(result)

            # After executing tools, advance depth and loop to let the LLM react
            depth += 1
>>>>>>> fb355cbf

        # If we hit depth limit and still don’t have a final text, ask once naturally
        if final_ai_output is None:
            response = await self._process_llm_inference()
            final_ai_output = response.parsed if response.parsed else response.text

        if self.emitter:
            await _safe_run(
                self.emitter, AiUpdate(status=Status.SUCCEDED, message=final_ai_output)
            )

        response_fields = {"final_output": final_ai_output, "provider_info": self.provider._info}
        if self.__tool_defs__:
            response_fields["tool_responses"] = tool_responses
        if self.__linked_agents__:
            response_fields["agent_responses"] = agent_responses

        return self.__response_model__(**response_fields)

    async def __call__(self, user_input: str):
        return await self.run(input_=user_input)

    @classmethod
    def get_tool_definition(cls, name: str) -> _ToolDefinition:
        """
        Creates and returns a tool definition for the agent.

        This is used for linked agents, allowing each agent to be linked to another by using it
            as a tools

        Args:
            name (str): The name of the linked agent

        Returns:
            _ToolDefinition: A pyagentic tool defintion to be injected into a generate call
        """
        desc = getattr(cls, "__description__", "") or ""

        # fresh async wrapper so each class gets its own function object
        @wraps(cls.__call__)
        async def _invoke(self, *args, **kwargs):
            return await cls.__call__(self, *args, **kwargs)

        td = tool(desc)(_invoke).__tool_def__  # decorator attaches metadata to the wrapper
        td.name = name
        return td<|MERGE_RESOLUTION|>--- conflicted
+++ resolved
@@ -10,13 +10,8 @@
 from pyagentic._base._tool import _ToolDefinition, tool
 from pyagentic._base._context import ContextItem
 from pyagentic._base._metaclasses import AgentMeta
-<<<<<<< HEAD
-from pyagentic._base._tracing import AgentTracer
-=======
 from pyagentic._base._exceptions import InvalidLLMSetup
->>>>>>> fb355cbf
-
-from pyagentic.tracing.dict import DictionaryTracer
+
 from pyagentic.models.response import ToolResponse, AgentResponse
 from pyagentic.models.llm import Message, ToolCall, LLMResponse
 from pyagentic.updates import AiUpdate, Status, EmitUpdate, ToolUpdate
@@ -134,7 +129,6 @@
     api_key: str = None
     provider: LLMProvider = None
     emitter: Callable[[Any], str] = None
-    tracer: AgentTracer = DictionaryTracer()
     max_call_depth: int = 1
 
     def __post_init__(self):
@@ -229,7 +223,6 @@
         self.context._messages.append(self.provider.to_tool_call_message(tool_call))
         logger.info(f"Calling {tool_call.name} with kwargs: {tool_call.arguments}")
         # Lookup the bound method
-        
         try:
             tool_def = self.__tool_defs__[tool_call.name]
             handler = getattr(self, tool_call.name)
@@ -313,97 +306,6 @@
 
         while depth < self.max_call_depth:
             # Ask the LLM what to do next (may return tool calls or final text)
-<<<<<<< HEAD
-            async with self.tracer.inference(name="openai") as inference_span:
-                try:
-                    if self.__response_format__:
-                        response = await self.client.responses.parse(
-                            model=self.model,
-                            input=self.context.messages,
-                            tools=tool_defs,
-                            max_tool_calls=5,
-                            parallel_tool_calls=True,
-                            tool_choice="auto",
-                            text_format=self.__response_format__,
-                        )
-                    else:
-                        response = await self.client.responses.create(
-                            model=self.model,
-                            input=self.context.messages,
-                            tools=tool_defs,
-                            max_tool_calls=5,
-                            parallel_tool_calls=True,
-                            tool_choice="auto",
-                        )
-                except Exception as e:
-                    # Error handling mirrors your original
-                    logger.exception(e)
-                    if self.emitter:
-                        await _safe_run(self.emitter, EmitUpdate(status=Status.ERROR))
-                    self.tracer.record_exception(inference_span, e)
-                    self.context._messages.append(
-                        {"role": "assistant", "content": "Failed to generate a response"}
-                    )
-                    return f"OpenAI failed to generate a response: {e}"
-
-                # Persist any reasoning traces (optional)
-                reasoning = [rx.to_dict() for rx in response.output if rx.type == "reasoning"]
-                if reasoning:
-                    self.context._messages.extend(reasoning)
-
-                # Collect function/tool calls from this turn
-                tool_calls = [rx for rx in response.output if rx.type == "function_call"]
-
-                # If the model produced a final text (no calls), we can stop
-                if not tool_calls:
-                    if self.__response_format__:
-                        final_ai_message = response.output_parsed
-                        self.context._messages.append(
-                            {
-                                "role": "assistant",
-                                "content": final_ai_message.model_dump_json(indent=2),
-                            }
-                        )
-                    else:
-                        final_ai_message = response.output_text
-                        self.context._messages.append(
-                            {"role": "assistant", "content": final_ai_message}
-                        )
-                    break
-                # Execute tool/agent calls and append their results to context
-                for tool_call in tool_calls:
-                    # Avoid double-processing if model re-sends the same id
-                    call_id = getattr(tool_call, "id", None)
-                    if call_id and call_id in processed_call_ids:
-                        continue
-                    if call_id:
-                        processed_call_ids.add(call_id)
-
-                    if tool_call.type != "function_call":
-                        continue
-
-                    # Route to tools vs linked agents
-                    if tool_call.name in self.__tool_defs__:
-                        async with self.tracer.tool(name=tool_call.name, parent=inference_span) as tool_span:
-                            result = await self._process_tool_call(tool_call, call_depth=depth)
-                            tool_responses.append(result)
-                            self.tracer.set_attributes(
-                                tool_span,
-                                result.model_dump()
-                            )
-
-                    elif tool_call.name in self.__linked_agents__:
-                        async with self.tracer.agent(name=tool_call.name, parent=inference_span) as agent_span:
-                            result = await self._process_agent_call(tool_call)
-                            agent_responses.append(result)
-                            self.tracer.set_attributes(
-                                agent_span,
-                                result.model_dump()
-                            )
-
-                # After executing tools, advance depth and loop to let the LLM react
-                depth += 1
-=======
             response = await self._process_llm_inference(tool_defs=tool_defs)
 
             # If the model produced a final text (no calls), we can stop
@@ -431,7 +333,6 @@
 
             # After executing tools, advance depth and loop to let the LLM react
             depth += 1
->>>>>>> fb355cbf
 
         # If we hit depth limit and still don’t have a final text, ask once naturally
         if final_ai_output is None:
