import inspect
import json
from functools import wraps
from typing import Callable, Any, TypeVar, ClassVar, Type, Self, dataclass_transform, Optional

from pydantic import BaseModel

from pyagentic.logging import get_logger
from pyagentic._base._params import ParamInfo
from pyagentic._base._tool import _ToolDefinition, tool
from pyagentic._base._state import _StateDefinition
from pyagentic._base._metaclasses import AgentMeta
from pyagentic._base._exceptions import InvalidLLMSetup
from pyagentic._base._info import _SpecInfo

from pyagentic.models.response import ToolResponse, AgentResponse
from pyagentic.models.llm import Message, ToolCall, LLMResponse
from pyagentic.models.tracing import SpanKind

from pyagentic.updates import AiUpdate, Status, EmitUpdate, ToolUpdate
from pyagentic.llm._provider import LLMProvider
from pyagentic.llm import LLMProviders
from pyagentic.tracing._tracer import AgentTracer, traced
from pyagentic.tracing import BasicTracer


logger = get_logger(__name__)


async def _safe_run(fn, *args, **kwargs):
    """
    Helper function to always run a function, async or not
    """
    if inspect.iscoroutinefunction(fn):
        result = await fn(*args, **kwargs)
    else:
        result = fn(*args, **kwargs)
    return result


@dataclass_transform(field_specifiers=(_SpecInfo,))
class AgentExtension:
    """Inherit this in any mixin that contributes fields to the Agent __init__."""

    __annotations__: dict[str, Any] = {}

    def __init_subclass__(cls, **kwargs):
        super().__init_subclass__(**kwargs)

        # Merge annotations from all AgentExtension bases (oldest first),
        # then let the subclass' own annotations win on key conflicts.
        merged: dict[str, Any] = {}
        for base in reversed(cls.__mro__[1:]):  # skip cls, walk up towards object
            if issubclass(base, AgentExtension):
                ann = getattr(base, "__annotations__", None)
                if ann:
                    merged.update(ann)

        merged.update(getattr(cls, "__annotations__", {}))
        # Assign a fresh dict so we don't mutate a base class' annotations
        cls.__annotations__ = dict(merged)


class BaseAgent(metaclass=AgentMeta):
    __abstract_base__ = ClassVar[True]
    """
    Base agent class to be extended in order to define a new Agent

    Agent defintion requires the use of special function decorators in order to define the
        behavior of the agent.

        - @tool: Declares a method as a tool, allowing the agent to use it

    Agents also have default arguements that can be declared on initiation

    Args:
        - model (str): Model used for inference. Please provide in the following format:
            `<provider>::<model>`. For example, to use GPT-5, set the model to `openai::gpt-5`
            When using model, the `api_key` must also be supplied. If model or api key not given,
            then the user must specify a `provider`
        - api_key (str): The matching api key to the model string provided.
        - provider (LLMProvider): A provider instance allowing the user to configure provider's
            client deeper. Providers must have a `model` and `api_key`, then any subsequent args
            will be sent to the provider's base client. This will override `model` and `api_key`.
        - emitter (Callable): A function that will be called to recieve intermittant information
            about the agent's process. A common use case is that of a websocket, to be able
            to recieve information about the process as it is happening
        - max_call_depth (int): How many loops of tool calling the agent does on one run.
            Defaults to 1.

    Examples:

        With a model string

        ```
        agent = MyAgent(
            model="openai::gpt-4o,
            api_key=MY_API_KEY
        )
        ```

        With a provider

        ```
        from pyagentic.llm import OpenAIProvider

        agent = MyAgent(
            provider=OpenAIProvier(
                model="gpt-4o",
                api_key=MY_API_KEY,
                base_url="http://localhost:8000",
                max_retries=5
            )
        )
        ```
    """
    # Immutable Class Attributes
    __tool_defs__: ClassVar[dict[str, _ToolDefinition]]
    __state_defs__: ClassVar[dict[str, _StateDefinition]]
    __linked_agents__: ClassVar[dict[str, Type[Self]]]

    # User-set Class Attributes
    __system_message__: ClassVar[str]
    __description__: ClassVar[str]
    __input_template__: ClassVar[str] = None
    __response_format__: ClassVar[Type[BaseModel]] = None

    # Accesible Class Attributes
    __response_model__: ClassVar[Type[AgentResponse]] = None
    __tool_response_models__: ClassVar[dict[str, Type[ToolResponse]]]
    __call_params__: ClassVar[dict[str, tuple[TypeVar, ParamInfo]]]

    # Base Attributes
    model: str = None
    api_key: str = None
    provider: LLMProvider = None
    emitter: Callable[[Any], str] = None
    tracer: AgentTracer = None
    max_call_depth: int = 1

    def _check_llm_provider(self):
        if (not self.model and not self.api_key) and (not self.provider):
            raise InvalidLLMSetup(reason="no-provider")

        if self.provider:
            return

        try:
            values = self.model.split("::")
            assert len(values) == 2
        except AssertionError:
            raise InvalidLLMSetup(model=self.model, reason="invalid-format")

        provider, model_name = values

        try:
            assert provider.upper() in LLMProviders.__members__

            self.provider = LLMProviders[provider.upper()].value(
                model=model_name,
                api_key=self.api_key,
            )
        except AssertionError:
            valid_providers = [
                key.lower() for key in LLMProviders.__members__.keys() if key != "_MOCK"
            ]
            raise InvalidLLMSetup(
                model=self.model, reason="provider-not-found", valid_providers=valid_providers
            )

        if self.__response_format__ and not self.provider.__supports_structured_outputs__:
            raise Exception("Response format is not supported with this provider")

        if self.__tool_defs__ and not self.provider.__supports_tool_calls__:
            raise Exception("Tools are not supported with this provider")

    def __post_init__(self):
        self._check_llm_provider()

        if not self.tracer:
            self.tracer = BasicTracer()

    @traced(SpanKind.INFERENCE)
    async def _process_llm_inference(
        self,
        *,
        tool_defs: Optional[list[_ToolDefinition]] = None,
        **kwargs,
    ) -> LLMResponse:
        self.tracer.set_attributes(
            system_message=self.context.system_message, user_message=self.context.recent_message
        )
        """
        Processes LLM inferences by adding appropriate messages to the state, generating a
            response using the provider and handling errors.
        """
        try:
            response = await self.provider.generate(
                state=self.state,
                tool_defs=tool_defs,
                response_format=self.__response_format__,
                **kwargs,
            )
            self.tracer.set_attributes(
                usage_details=response.usage.model_dump(), model=self.provider._model
            )
            return response
        except Exception as e:
            # Error handling mirrors your original
            logger.exception(e)
            if self.emitter:
                await _safe_run(self.emitter, EmitUpdate(status=Status.ERROR))
            self.state._messages.append(
                Message(role="assistant", content="Failed to generate a response")
            )
            return LLMResponse(text=f"The LLM failed to generate a response: {e}", tool_calls=[])

    @traced(SpanKind.AGENT)
    async def _process_agent_call(self, tool_call: ToolCall) -> AgentResponse:
        """
        Processes linked agents by adding appropriate messages to the state, calling the agent,
            handling errors, and creating an agent response.
        """
        self.tracer.set_attributes(
            agent=tool_call.name,
        )
        logger.info(f"Calling {tool_call.name} with kwargs: {tool_call.arguments}")
        self.state._messages.append(self.provider.to_tool_call_message(tool_call))
        agent = getattr(self, tool_call.name)
        agent.tracer = self.tracer
        try:
            kwargs = json.loads(tool_call.arguments)
            self.tracer.set_attributes(**kwargs)
            response = await agent(**kwargs)
            result = f"Agent {tool_call.name}: {response.final_output}"
            self.tracer.set_attributes(result=response.model_dump())
        except Exception as e:
<<<<<<< HEAD
            result = f"Agent `{tool_call.name}` failed: {e}. Please kindly state to the user that is failed, provide state, and ask if they want to try again."  # noqa E501
=======
            self.tracer.record_exception(str(e))
            result = f"Agent `{tool_call.name}` failed: {e}. Please kindly state to the user that is failed, provide context, and ask if they want to try again."  # noqa E501
>>>>>>> 021bb440
            response = AgentResponse(final_output=result, provider_info=agent.provider._info)
        self.state._messages.append(
            self.provider.to_tool_call_result_message(result=result, id_=tool_call.id)
        )
        return response

    @traced(SpanKind.TOOL)
    async def _process_tool_call(self, tool_call: ToolCall, call_depth: int) -> ToolResponse:
        """
        Processes a tool call by adding appropriate messages to the state, calling the tool,
            handling errors, and creating the tool response
        """
<<<<<<< HEAD
        self.state._messages.append(self.provider.to_tool_call_message(tool_call))
=======
        self.tracer.set_attributes(**tool_call.__dict__)
        self.context._messages.append(self.provider.to_tool_call_message(tool_call))
>>>>>>> 021bb440
        logger.info(f"Calling {tool_call.name} with kwargs: {tool_call.arguments}")
        # Lookup the bound method
        try:
            tool_def = self.__tool_defs__[tool_call.name]
            handler = getattr(self, tool_call.name)
        except KeyError:
            return f"Tool {tool_call.name} not found"
        kwargs = json.loads(tool_call.arguments)

        # Run the tool, emitting updates
        try:
            if self.emitter:
                await _safe_run(
                    self.emitter,
                    ToolUpdate(
                        status=Status.PROCESSING, tool_call=tool_call.name, tool_args=kwargs
                    ),
                )

            compiled_args = tool_def.compile_args(**kwargs)
            result = await _safe_run(handler, **compiled_args)
            self.tracer.set_attributes(result=result)
        except Exception as e:
            self.tracer.record_exception(str(e))
            logger.exception(e)
            result = f"Tool `{tool_call.name}` failed: {e}. Please kindly state to the user that is failed, provide state, and ask if they want to try again."  # noqa E501
            if self.emitter:
                await _safe_run(
                    self.emitter,
                    ToolUpdate(status=Status.ERROR, tool_call=tool_call.name, tool_args=kwargs),
                )

        # Record output for LLM
        self.state._messages.append(
            self.provider.to_tool_call_result_message(result=result, id_=tool_call.id)
        )
        ToolResponseModel = self.__tool_response_models__[tool_call.name]
        return ToolResponseModel(
            raw_kwargs=tool_call.arguments, call_depth=call_depth, output=result, **compiled_args
        )

    async def _get_tool_defs(self) -> list[_ToolDefinition]:
        """
        Creates a list of tool definitions from any methods decorated with "@tool" and any agents
            linked to the parent agent
        """
        tool_defs = []
        # iterate through registered tools
        for tool_def in self.__tool_defs__.values():
            # Check if any of the tool params use a StateRef
            # convert to openai schema
            tool_defs.append(tool_def)
        for name, agent in self.__linked_agents__.items():
            tool_def = agent.get_tool_definition(name)
            tool_defs.append(tool_def)
        return tool_defs

    async def run(self, input_: str) -> str:
<<<<<<< HEAD
        """
        Run the agent with any given input

        Parameters:
            input_(str): The user input for the agent to process

        Returns:
            str: The output of the agent
        """
        # Prime state with the user message
        self.state.add_user_message(input_)

        # Build tools once (if yours can change each turn, move inside the loop)
        tool_defs = await self._get_tool_defs()

        # Tracking
        tool_responses: list = []
        agent_responses: list = []
        processed_call_ids: set[str] = set()

        # Optional status emit
        if self.emitter:
            await _safe_run(self.emitter, EmitUpdate(status=Status.GENERATING))

        depth = 0
        final_ai_output: str | None = None
=======
        async with self.tracer.agent(
            name=f"{self.__class__.__name__}.run",
            model=getattr(self.provider, "model", None),
            input_len=len(input_) if input_ else 0,
            max_call_depth=self.max_call_depth,
        ):
            self.tracer.set_attributes(input=input_)
            """
            Run the agent with any given input

            Parameters:
                input_(str): The user input for the agent to process

            Returns:
                str: The output of the agent
            """
            # Prime context with the user message
            self.context.add_user_message(input_)

            # Build tools once (if yours can change each turn, move inside the loop)
            tool_defs = await self._get_tool_defs()

            # Tracking
            tool_responses: list = []
            agent_responses: list = []
            processed_call_ids: set[str] = set()

            # Optional status emit
            if self.emitter:
                await _safe_run(self.emitter, EmitUpdate(status=Status.GENERATING))
>>>>>>> 021bb440

            depth = 0
            final_ai_output: str | None = None

<<<<<<< HEAD
            # If the model produced a final text (no calls), we can stop
            if not response.tool_calls:
                final_ai_output = response.parsed if response.parsed else response.text
                self.state._messages.append(Message(role="assistant", content=response.text))
                break

            # Execute tool/agent calls and append their results to state
            for tool_call in response.tool_calls:
                # Avoid double-processing if model re-sends the same id
                if tool_call.id and tool_call.id in processed_call_ids:
                    continue
=======
            while depth < self.max_call_depth:
                # Ask the LLM what to do next (may return tool calls or final text)
                response = await self._process_llm_inference(tool_defs=tool_defs)

                # If the model produced a final text (no calls), we can stop
                if not response.tool_calls:
                    final_ai_output = response.parsed if response.parsed else response.text
                    self.context._messages.append(Message(role="assistant", content=response.text))
                    break
>>>>>>> 021bb440

                # Execute tool/agent calls and append their results to context
                for tool_call in response.tool_calls:
                    # Avoid double-processing if model re-sends the same id
                    if tool_call.id and tool_call.id in processed_call_ids:
                        continue

                    processed_call_ids.add(tool_call.id)

                    # Route to tools vs linked agents
                    if tool_call.name in self.__tool_defs__:
                        result = await self._process_tool_call(tool_call, call_depth=depth)
                        tool_responses.append(result)

                    elif tool_call.name in self.__linked_agents__:
                        result = await self._process_agent_call(tool_call)
                        agent_responses.append(result)

                # After executing tools, advance depth and loop to let the LLM react
                depth += 1

            # If we hit depth limit and still don’t have a final text, ask once naturally
            if final_ai_output is None:
                response = await self._process_llm_inference()
                final_ai_output = response.parsed if response.parsed else response.text

            if self.emitter:
                await _safe_run(
                    self.emitter, AiUpdate(status=Status.SUCCEDED, message=final_ai_output)
                )

            response_fields = {
                "final_output": final_ai_output,
                "provider_info": self.provider._info,
            }
            if self.__tool_defs__:
                response_fields["tool_responses"] = tool_responses
            if self.__linked_agents__:
                response_fields["agent_responses"] = agent_responses

            response = self.__response_model__(**response_fields)
            self.tracer.set_attributes(output=response)
            return response

    async def __call__(self, user_input: str):
        return await self.run(input_=user_input)

    @classmethod
    def get_tool_definition(cls, name: str) -> _ToolDefinition:
        """
        Creates and returns a tool definition for the agent.

        This is used for linked agents, allowing each agent to be linked to another by using it
            as a tools

        Args:
            name (str): The name of the linked agent

        Returns:
            _ToolDefinition: A pyagentic tool defintion to be injected into a generate call
        """
        desc = getattr(cls, "__description__", "") or ""

        # fresh async wrapper so each class gets its own function object
        @wraps(cls.__call__)
        async def _invoke(self, *args, **kwargs):
            return await cls.__call__(self, *args, **kwargs)

        td = tool(desc)(_invoke).__tool_def__  # decorator attaches metadata to the wrapper
        td.name = name
        return td<|MERGE_RESOLUTION|>--- conflicted
+++ resolved
@@ -188,7 +188,7 @@
         **kwargs,
     ) -> LLMResponse:
         self.tracer.set_attributes(
-            system_message=self.context.system_message, user_message=self.context.recent_message
+            system_message=self.state.system_message, user_message=self.state.recent_message
         )
         """
         Processes LLM inferences by adding appropriate messages to the state, generating a
@@ -235,12 +235,8 @@
             result = f"Agent {tool_call.name}: {response.final_output}"
             self.tracer.set_attributes(result=response.model_dump())
         except Exception as e:
-<<<<<<< HEAD
+            self.tracer.record_exception(str(e))
             result = f"Agent `{tool_call.name}` failed: {e}. Please kindly state to the user that is failed, provide state, and ask if they want to try again."  # noqa E501
-=======
-            self.tracer.record_exception(str(e))
-            result = f"Agent `{tool_call.name}` failed: {e}. Please kindly state to the user that is failed, provide context, and ask if they want to try again."  # noqa E501
->>>>>>> 021bb440
             response = AgentResponse(final_output=result, provider_info=agent.provider._info)
         self.state._messages.append(
             self.provider.to_tool_call_result_message(result=result, id_=tool_call.id)
@@ -253,12 +249,8 @@
         Processes a tool call by adding appropriate messages to the state, calling the tool,
             handling errors, and creating the tool response
         """
-<<<<<<< HEAD
         self.state._messages.append(self.provider.to_tool_call_message(tool_call))
-=======
         self.tracer.set_attributes(**tool_call.__dict__)
-        self.context._messages.append(self.provider.to_tool_call_message(tool_call))
->>>>>>> 021bb440
         logger.info(f"Calling {tool_call.name} with kwargs: {tool_call.arguments}")
         # Lookup the bound method
         try:
@@ -317,34 +309,6 @@
         return tool_defs
 
     async def run(self, input_: str) -> str:
-<<<<<<< HEAD
-        """
-        Run the agent with any given input
-
-        Parameters:
-            input_(str): The user input for the agent to process
-
-        Returns:
-            str: The output of the agent
-        """
-        # Prime state with the user message
-        self.state.add_user_message(input_)
-
-        # Build tools once (if yours can change each turn, move inside the loop)
-        tool_defs = await self._get_tool_defs()
-
-        # Tracking
-        tool_responses: list = []
-        agent_responses: list = []
-        processed_call_ids: set[str] = set()
-
-        # Optional status emit
-        if self.emitter:
-            await _safe_run(self.emitter, EmitUpdate(status=Status.GENERATING))
-
-        depth = 0
-        final_ai_output: str | None = None
-=======
         async with self.tracer.agent(
             name=f"{self.__class__.__name__}.run",
             model=getattr(self.provider, "model", None),
@@ -361,8 +325,8 @@
             Returns:
                 str: The output of the agent
             """
-            # Prime context with the user message
-            self.context.add_user_message(input_)
+            # Prime state with the user message
+            self.state.add_user_message(input_)
 
             # Build tools once (if yours can change each turn, move inside the loop)
             tool_defs = await self._get_tool_defs()
@@ -375,24 +339,10 @@
             # Optional status emit
             if self.emitter:
                 await _safe_run(self.emitter, EmitUpdate(status=Status.GENERATING))
->>>>>>> 021bb440
 
             depth = 0
             final_ai_output: str | None = None
 
-<<<<<<< HEAD
-            # If the model produced a final text (no calls), we can stop
-            if not response.tool_calls:
-                final_ai_output = response.parsed if response.parsed else response.text
-                self.state._messages.append(Message(role="assistant", content=response.text))
-                break
-
-            # Execute tool/agent calls and append their results to state
-            for tool_call in response.tool_calls:
-                # Avoid double-processing if model re-sends the same id
-                if tool_call.id and tool_call.id in processed_call_ids:
-                    continue
-=======
             while depth < self.max_call_depth:
                 # Ask the LLM what to do next (may return tool calls or final text)
                 response = await self._process_llm_inference(tool_defs=tool_defs)
@@ -400,11 +350,10 @@
                 # If the model produced a final text (no calls), we can stop
                 if not response.tool_calls:
                     final_ai_output = response.parsed if response.parsed else response.text
-                    self.context._messages.append(Message(role="assistant", content=response.text))
+                    self.state._messages.append(Message(role="assistant", content=response.text))
                     break
->>>>>>> 021bb440
-
-                # Execute tool/agent calls and append their results to context
+
+                # Execute tool/agent calls and append their results to state
                 for tool_call in response.tool_calls:
                     # Avoid double-processing if model re-sends the same id
                     if tool_call.id and tool_call.id in processed_call_ids:
