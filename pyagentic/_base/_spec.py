from typing import Any, Callable, Literal

from pyagentic._base._info import StateInfo, ParamInfo, AgentInfo
from pyagentic.policies._policy import Policy


class spec:
    """
    Factory class for creating configuration descriptors for agent fields.

    The `spec` object provides methods to configure state fields, tool parameters,
    and linked agents with advanced options like defaults, policies, and conditions.

    Methods:
        - spec.State(): Configure agent state fields
        - spec.Param(): Configure tool parameters with validation
        - spec.AgentLink(): Configure linked agent fields

    Example:
        ```python
        from pyagentic import BaseAgent, State, spec, tool
        from pydantic import BaseModel

        class UserProfile(BaseModel):
            name: str
            email: str

        class MyAgent(BaseAgent):
            __system_message__ = "You are a helpful assistant"

            # State with default factory
            profile: State[UserProfile] = spec.State(
                default_factory=lambda: UserProfile(name="Guest", email="")
            )

            # State with policies
            logs: State[list] = spec.State(
                default_factory=list,
                policies=[LoggingPolicy()]
            )

            @tool("Update user profile")
            def update_profile(
                self,
                name: str = spec.Param(description="User's full name", required=True),
                email: str = spec.Param(description="User's email address")
            ) -> str:
                self.state.profile.name = name
                if email:
                    self.state.profile.email = email
                return f"Updated profile for {name}"
        ```
    """

    @staticmethod
    def State(
        default: Any = None,
        default_factory: Callable = None,
        policies: list[Policy] = None,
        access: Literal["read", "write", "readwrite", "hidden"] = "read",
        description: str | None = None,
        get_description: str | None = None,
        set_description: str | None = None,
        **kwargs,
    ) -> StateInfo:
<<<<<<< HEAD
        """
        Creates a StateInfo descriptor for configuring agent state fields.

        Args:
            default (Any, optional): The default value for the state field
            default_factory (Callable, optional): A factory function to generate the default value
            policies (list[Policy], optional): List of policies to apply to this state field
            **kwargs: Additional keyword arguments passed to StateInfo

        Returns:
            StateInfo: A configured StateInfo descriptor
        """
=======

>>>>>>> 2e7ade32
        return StateInfo(
            default=default,
            default_factory=default_factory,
            policies=policies,
            access=access,
            description=description,
            get_description=get_description,
            set_description=set_description,
            **kwargs,
        )

    @staticmethod
    def Param(
        description: str = None,
        required: bool = False,
        default: Any = None,
        default_factory: Callable = None,
        values: Any = None,
    ) -> ParamInfo:
        """
        Creates a ParamInfo descriptor for configuring tool parameters.

        Args:
            description (str, optional): A human-readable description of the parameter
            required (bool): Whether this parameter must be provided. Defaults to False
            default (Any, optional): The default value for the parameter
            default_factory (Callable, optional): A factory function to generate the default value
            values (Any, optional): List of valid values to constrain the parameter

        Returns:
            ParamInfo: A configured ParamInfo descriptor
        """
        return ParamInfo(
            description=description,
            required=required,
            default=default,
            default_factory=default_factory,
            values=values,
        )

    @staticmethod
    def AgentLink(
        default: Any = None, default_factory: Callable = None, condition: Callable = None
    ) -> AgentInfo:
        """
        Creates an AgentInfo descriptor for configuring linked agent fields.

        Args:
            default (Any, optional): The default agent instance
            default_factory (Callable, optional): A factory function to generate the default agent
            condition (Callable, optional): A callable determining when this agent link is active

        Returns:
            AgentInfo: A configured AgentInfo descriptor
        """
        return AgentInfo(default=default, default_factory=default_factory, condition=condition)<|MERGE_RESOLUTION|>--- conflicted
+++ resolved
@@ -63,7 +63,6 @@
         set_description: str | None = None,
         **kwargs,
     ) -> StateInfo:
-<<<<<<< HEAD
         """
         Creates a StateInfo descriptor for configuring agent state fields.
 
@@ -76,9 +75,6 @@
         Returns:
             StateInfo: A configured StateInfo descriptor
         """
-=======
-
->>>>>>> 2e7ade32
         return StateInfo(
             default=default,
             default_factory=default_factory,
