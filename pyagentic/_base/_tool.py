--- conflicted
+++ resolved
@@ -4,12 +4,7 @@
 from copy import deepcopy
 from pydantic import BaseModel
 
-<<<<<<< HEAD
 from pyagentic._base._info import ParamInfo
-=======
-from pyagentic._base._params import Param, ParamInfo, _TYPE_MAP
-from pyagentic._base._agent_state import _AgentState
->>>>>>> 2e7ade32
 from pyagentic._base._exceptions import InvalidToolDefinition
 
 from pyagentic._utils._typing import TypeCategory, analyze_type
@@ -260,13 +255,6 @@
         # Check return type
         types = get_type_hints(fn)
         return_type = types.pop("return", None)
-<<<<<<< HEAD
-        if return_type != str and fn.__name__ != "__call__":
-            raise InvalidToolDefinition(
-                tool_name=fn.__name__, message="Method must have a return type of `str`"
-            )
-=======
->>>>>>> 2e7ade32
 
         # 2) grab default values
         sig = inspect.signature(fn)
